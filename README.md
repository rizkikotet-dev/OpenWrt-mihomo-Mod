![GitHub License](https://img.shields.io/github/license/morytyann/OpenWrt-mihomo?style=for-the-badge&logo=github) ![GitHub Tag](https://img.shields.io/github/v/release/rizkikotet-dev/OpenWrt-mihomo-Mod?style=for-the-badge&logo=github) ![GitHub Downloads (all assets, all releases)](https://img.shields.io/github/downloads/rizkikotet-dev/OpenWrt-mihomo-Mod/total?style=for-the-badge&logo=github) ![GitHub Repo stars](https://img.shields.io/github/stars/rizkikotet-dev/OpenWrt-mihomo-Mod?style=for-the-badge&logo=github) [![Telegram](https://img.shields.io/badge/Contact-Telegram-26A5E4?style=for-the-badge&logo=telegram)](https://t.me/RizkiKotet)

# MihomoTProxy-MOD

Transparent Proxy with Mihomo on OpenWrt.

## Prerequisites

- OpenWrt >= 23.05
- Linux Kernel >= 5.10
- firewall4

## Feature

- Transparent Proxy (TPROXY/TUN, IPv4 and/or IPv6)
- Access Control
- Profile Mixin
- Profile Editor
- Scheduled Restart

## Install & Update

<<<<<<< HEAD
### A. Install From Feed (Recommended)

1. Add Feed

```shell
# only needs to be run once
curl -s -L https://github.com/morytyann/OpenWrt-mihomo/raw/refs/heads/main/feed.sh | ash
```

2. Install

```shell
# you can install from shell or `Software` menu in LuCI
# for opkg
opkg install mihomo
opkg install luci-app-mihomo
opkg install luci-i18n-mihomo-zh-cn
# for apk
apk add --allow-untrusted mihomo
apk add --allow-untrusted luci-app-mihomo
apk add --allow-untrusted luci-i18n-mihomo-zh-cn
```

### B. Install From Release

```shell
curl -s -L https://github.com/morytyann/OpenWrt-mihomo/raw/refs/heads/main/install.sh | ash
=======
### A. Install From Release

```shell
curl -s -L https://ghp.ci/https://github.com/rizkikotet-dev/OpenWrt-mihomo-Mod/raw/refs/heads/mod/install.sh | ash
>>>>>>> 1befa6bb
```

## Uninstall & Reset

```shell
<<<<<<< HEAD
curl -s -L https://github.com/morytyann/OpenWrt-mihomo/raw/refs/heads/main/uninstall.sh | ash
=======
curl -s -L https://ghp.ci/https://github.com/rizkikotet-dev/OpenWrt-mihomo-Mod/raw/refs/heads/mod/uninstall.sh | ash
>>>>>>> 1befa6bb
```

## How To Use

See [Wiki](https://github.com/morytyann/OpenWrt-mihomo/wiki)

## How does it work

1. Mixin and Update profile.
2. Run mihomo.
3. Run hijack prepare script.
4. Set router hijack.
5. Set lan hijack with access control.
6. Set scheduled restart.

Note that the steps above may change base on config.

## Compilation

```shell
# add feed
echo "src-git mihomo https://github.com/morytyann/OpenWrt-mihomo-Mod.git;mod" >> "feeds.conf.default"
# update & install feeds
./scripts/feeds update -a
./scripts/feeds install -a
# make package
make package/luci-app-mihomo/compile
```

The ipk file will be found under `bin/packages/your_architecture/mihomo`.

## Dependencies

- ca-bundle
- curl
- yq
- firewall4
- ip-full
- kmod-inet-diag
- kmod-nft-tproxy
- kmod-tun

## Special Thanks

- [@pmkol](https://github.com/pmkol)
- [@ApoisL](https://github.com/vernlau)
- [@xishang0128](https://github.com/xishang0128)<|MERGE_RESOLUTION|>--- conflicted
+++ resolved
@@ -20,50 +20,16 @@
 
 ## Install & Update
 
-<<<<<<< HEAD
-### A. Install From Feed (Recommended)
-
-1. Add Feed
-
-```shell
-# only needs to be run once
-curl -s -L https://github.com/morytyann/OpenWrt-mihomo/raw/refs/heads/main/feed.sh | ash
-```
-
-2. Install
-
-```shell
-# you can install from shell or `Software` menu in LuCI
-# for opkg
-opkg install mihomo
-opkg install luci-app-mihomo
-opkg install luci-i18n-mihomo-zh-cn
-# for apk
-apk add --allow-untrusted mihomo
-apk add --allow-untrusted luci-app-mihomo
-apk add --allow-untrusted luci-i18n-mihomo-zh-cn
-```
-
-### B. Install From Release
-
-```shell
-curl -s -L https://github.com/morytyann/OpenWrt-mihomo/raw/refs/heads/main/install.sh | ash
-=======
 ### A. Install From Release
 
 ```shell
-curl -s -L https://ghp.ci/https://github.com/rizkikotet-dev/OpenWrt-mihomo-Mod/raw/refs/heads/mod/install.sh | ash
->>>>>>> 1befa6bb
+curl -s -L https://github.com/rizkikotet-dev/OpenWrt-mihomo-Mod/raw/refs/heads/mod/install.sh | ash
 ```
 
 ## Uninstall & Reset
 
 ```shell
-<<<<<<< HEAD
-curl -s -L https://github.com/morytyann/OpenWrt-mihomo/raw/refs/heads/main/uninstall.sh | ash
-=======
 curl -s -L https://ghp.ci/https://github.com/rizkikotet-dev/OpenWrt-mihomo-Mod/raw/refs/heads/mod/uninstall.sh | ash
->>>>>>> 1befa6bb
 ```
 
 ## How To Use
