--- conflicted
+++ resolved
@@ -8,7 +8,6 @@
 "require tools.mihomo as mihomo";
 
 return view.extend({
-<<<<<<< HEAD
     load: function () {
         return Promise.all([
             uci.load('mihomo')
@@ -19,12 +18,12 @@
 
         m = new form.Map('mihomo');
 
-        s = m.section(form.NamedSection, 'config', 'config', _('Mixin Config'));
+        s = m.section(form.NamedSection, 'config', 'config', _('<p><strong>⚙️ Mixin Config</strong></p>'));
 
         o = s.option(form.Flag, 'mixin', _('Enable'));
         o.rmempty = false;
 
-        s = m.section(form.NamedSection, 'mixin', 'mixin', _('Mixin Option'));
+        s = m.section(form.NamedSection, 'mixin', 'mixin', _('<p><strong>⚙️ Mixin Option</strong></p>'));
 
         s.tab('general', _('General Config'));
 
@@ -359,526 +358,4 @@
 
         return m.render();
     }
-=======
-  load: function () {
-    return Promise.all([uci.load("mihomo")]);
-  },
-  render: function (data) {
-    let m, s, o, so;
-
-    m = new form.Map("mihomo");
-
-    s = m.section(
-      form.NamedSection,
-      "config",
-      "config",
-      _("<p><strong>⚙️ Mixin Config</strong></p>")
-    );
-
-    o = s.option(form.Flag, "mixin", _("Enable"));
-    o.rmempty = false;
-
-    s = m.section(
-      form.NamedSection,
-      "mixin",
-      "mixin",
-      _("<p><strong>⚙️ Mixin Option</strong></p>")
-    );
-
-    s.tab("general", _("General Config"));
-
-    o = s.taboption(
-      "general",
-      form.ListValue,
-      "log_level",
-      "*" + " " + _("Log Level")
-    );
-    o.value("silent");
-    o.value("error");
-    o.value("warning");
-    o.value("info");
-    o.value("debug");
-
-    o = s.taboption("general", form.ListValue, "mode", _("Mode"));
-    o.value("global", _("Global Mode"));
-    o.value("rule", _("Rule Mode"));
-    o.value("direct", _("Direct Mode"));
-
-    o = s.taboption(
-      "general",
-      form.ListValue,
-      "match_process",
-      _("Match Process")
-    );
-    o.value("strict", _("Auto"));
-    o.value("always", _("Enable"));
-    o.value("off", _("Disable"));
-
-    o = s.taboption(
-      "general",
-      widgets.NetworkSelect,
-      "outbound_interface",
-      "*" + " " + _("Outbound Interface")
-    );
-    o.optional = true;
-
-    o = s.taboption("general", form.Flag, "ipv6", "*" + " " + _("IPv6"));
-    o.rmempty = false;
-
-    o = s.taboption(
-      "general",
-      form.Value,
-      "tcp_keep_alive_idle",
-      _("TCP Keep Alive Idle")
-    );
-    o.datatype = "uinteger";
-    o.placeholder = "600";
-
-    o = s.taboption(
-      "general",
-      form.Value,
-      "tcp_keep_alive_interval",
-      _("TCP Keep Alive Interval")
-    );
-    o.datatype = "uinteger";
-    o.placeholder = "15";
-
-    o = s.taboption(
-      "general",
-      form.Flag,
-      "enable_tcp_concurrent",
-      "*" + " " + _("Enable Tcp Concurrent")
-    );
-    o.rmempty = false;
-
-    o = s.taboption(
-      "general",
-      form.Flag,
-      "enable_unified_delay",
-      "*" + " " + _("Enable Unified Delay")
-    );
-    o.rmempty = false;
-
-    s.tab("external_control", _("External Control Config"));
-
-    o = s.taboption(
-      "external_control",
-      form.Value,
-      "ui_name",
-      "*" + " " + _("UI Name")
-    );
-
-    o = s.taboption(
-      "external_control",
-      form.Value,
-      "ui_url",
-      "*" + " " + _("UI Url")
-    );
-    o.rmempty = false;
-    o.value(
-      "https://github.com/Zephyruso/zashboard/archive/refs/heads/gh-pages.zip",
-      "Zashboard"
-    );
-    o.value(
-      "https://github.com/MetaCubeX/metacubexd/archive/refs/heads/gh-pages.zip",
-      "MetaCubeXD"
-    );
-    o.value(
-      "https://github.com/MetaCubeX/Yacd-meta/archive/refs/heads/gh-pages.zip",
-      "YACD"
-    );
-    o.value(
-      "https://github.com/MetaCubeX/Razord-meta/archive/refs/heads/gh-pages.zip",
-      "Razord"
-    );
-
-    o = s.taboption(
-      "external_control",
-      form.Value,
-      "api_port",
-      "*" + " " + _("API Port")
-    );
-    o.datatype = "port";
-    o.placeholder = "9090";
-
-    o = s.taboption(
-      "external_control",
-      form.Value,
-      "api_secret",
-      "*" + " " + _("API Secret")
-    );
-    o.password = true;
-    o.rmempty = false;
-
-    o = s.taboption(
-      "external_control",
-      form.Flag,
-      "selection_cache",
-      _("Save Proxy Selection")
-    );
-    o.rmempty = false;
-
-    s.tab("inbound", _("Inbound Config"));
-
-    o = s.taboption(
-      "inbound",
-      form.Flag,
-      "allow_lan",
-      "*" + " " + _("Allow Lan")
-    );
-    o.rmempty = false;
-
-    o = s.taboption(
-      "inbound",
-      form.Value,
-      "http_port",
-      "*" + " " + _("HTTP Port")
-    );
-    o.datatype = "port";
-    o.placeholder = "8080";
-
-    o = s.taboption(
-      "inbound",
-      form.Value,
-      "socks_port",
-      "*" + " " + _("SOCKS Port")
-    );
-    o.datatype = "port";
-    o.placeholder = "1080";
-
-    o = s.taboption(
-      "inbound",
-      form.Value,
-      "mixed_port",
-      "*" + " " + _("Mixed Port")
-    );
-    o.datatype = "port";
-    o.placeholder = "7890";
-
-    o = s.taboption(
-      "inbound",
-      form.Value,
-      "redir_port",
-      "*" + " " + _("Redirect Port")
-    );
-    o.datatype = "port";
-    o.placeholder = "7891";
-
-    o = s.taboption(
-      "inbound",
-      form.Value,
-      "tproxy_port",
-      "*" + " " + _("TPROXY Port")
-    );
-    o.datatype = "port";
-    o.placeholder = "7892";
-
-    o = s.taboption(
-      "inbound",
-      form.Flag,
-      "authentication",
-      "*" + " " + _("Overwrite Authentication")
-    );
-    o.rmempty = false;
-
-    o = s.taboption(
-      "inbound",
-      form.SectionValue,
-      "_authentications",
-      form.TableSection,
-      "authentication",
-      _("Edit Authentications")
-    );
-    o.retain = true;
-    o.depends("authentication", "1");
-
-    o.subsection.addremove = true;
-    o.subsection.anonymous = true;
-    o.subsection.sortable = true;
-
-    so = o.subsection.option(form.Flag, "enabled", _("Enable"));
-    so.rmempty = false;
-
-    so = o.subsection.option(form.Value, "username", _("Username"));
-    so.rmempty = false;
-
-    so = o.subsection.option(form.Value, "password", _("Password"));
-    so.password = true;
-    so.rmempty = false;
-
-    s.tab("tun", _("TUN Config"));
-
-    o = s.taboption("tun", form.Value, "tun_device", "*" + " " + _("Device"));
-    o.rmempty = false;
-
-    o = s.taboption("tun", form.ListValue, "tun_stack", "*" + " " + _("Stack"));
-    o.value("system", "System");
-    o.value("gvisor", "gVisor");
-    o.value("mixed", "Mixed");
-
-    o = s.taboption("tun", form.Value, "tun_mtu", "*" + " " + _("MTU"));
-    o.datatype = "uinteger";
-    o.placeholder = "9000";
-
-    o = s.taboption("tun", form.Flag, "tun_gso", "*" + " " + _("GSO"));
-    o.rmempty = false;
-
-    o = s.taboption(
-      "tun",
-      form.Value,
-      "tun_gso_max_size",
-      "*" + " " + _("GSO Max Size")
-    );
-    o.datatype = "uinteger";
-    o.placeholder = "65536";
-    o.retain = true;
-    o.depends("tun_gso", "1");
-
-    o = s.taboption(
-      "tun",
-      form.Flag,
-      "tun_endpoint_independent_nat",
-      "*" + " " + _("Endpoint Independent NAT")
-    );
-    o.rmempty = false;
-
-    s.tab("dns", _("DNS Config"));
-
-    o = s.taboption("dns", form.Value, "dns_port", "*" + " " + _("DNS Port"));
-    o.datatype = "port";
-    o.placeholder = "1053";
-
-    o = s.taboption(
-      "dns",
-      form.ListValue,
-      "dns_mode",
-      "*" + " " + _("DNS Mode")
-    );
-    o.value("normal", "Normal");
-    o.value("fake-ip", "Fake-IP");
-    o.value("redir-host", "Redir-Host");
-
-    o = s.taboption(
-      "dns",
-      form.Value,
-      "fake_ip_range",
-      "*" + " " + _("Fake-IP Range")
-    );
-    o.datatype = "cidr4";
-    o.placeholder = "198.18.0.1/16";
-    o.retain = true;
-    o.depends("dns_mode", "fake-ip");
-
-    o = s.taboption(
-      "dns",
-      form.Flag,
-      "fake_ip_filter",
-      _("Overwrite Fake-IP Filter")
-    );
-    o.retain = true;
-    o.rmempty = false;
-    o.depends("dns_mode", "fake-ip");
-
-    o = s.taboption(
-      "dns",
-      form.DynamicList,
-      "fake_ip_filters",
-      _("Edit Fake-IP Filters")
-    );
-    o.retain = true;
-    o.depends({ dns_mode: "fake-ip", fake_ip_filter: "1" });
-
-    o = s.taboption(
-      "dns",
-      form.ListValue,
-      "fake_ip_filter_mode",
-      _("Fake-IP Filter Mode")
-    );
-    o.retain = true;
-    o.value("blacklist", _("Block Mode"));
-    o.value("whitelist", _("Allow Mode"));
-    o.depends({ dns_mode: "fake-ip", fake_ip_filter: "1" });
-
-    o = s.taboption("dns", form.Flag, "fake_ip_cache", _("Fake-IP Cache"));
-    o.retain = true;
-    o.rmempty = false;
-    o.depends("dns_mode", "fake-ip");
-
-    o = s.taboption("dns", form.Flag, "dns_respect_rules", _("Respect Rules"));
-    o.rmempty = false;
-
-    o = s.taboption(
-      "dns",
-      form.Flag,
-      "dns_doh_prefer_http3",
-      _("DoH Prefer HTTP/3")
-    );
-    o.rmempty = false;
-
-    o = s.taboption("dns", form.Flag, "dns_ipv6", _("IPv6"));
-    o.rmempty = false;
-
-    o = s.taboption(
-      "dns",
-      form.Flag,
-      "dns_system_hosts",
-      _("Use System Hosts")
-    );
-    o.rmempty = false;
-
-    o = s.taboption("dns", form.Flag, "dns_hosts", _("Use Hosts"));
-    o.rmempty = false;
-
-    o = s.taboption("dns", form.Flag, "hosts", _("Overwrite Hosts"));
-    o.rmempty = false;
-
-    o = s.taboption(
-      "dns",
-      form.SectionValue,
-      "_hosts",
-      form.TableSection,
-      "host",
-      _("Edit Hosts")
-    );
-    o.retain = true;
-    o.depends("hosts", "1");
-
-    o.subsection.addremove = true;
-    o.subsection.anonymous = true;
-    o.subsection.sortable = true;
-
-    so = o.subsection.option(form.Flag, "enabled", _("Enable"));
-    so.rmempty = false;
-
-    so = o.subsection.option(form.Value, "domain_name", _("Domain Name"));
-    so.rmempty = false;
-
-    so = o.subsection.option(form.DynamicList, "ip", _("IP"));
-
-    o = s.taboption(
-      "dns",
-      form.Flag,
-      "dns_nameserver",
-      _("Overwrite Nameserver")
-    );
-    o.rmempty = false;
-
-    o = s.taboption(
-      "dns",
-      form.SectionValue,
-      "_dns_nameserver",
-      form.TableSection,
-      "nameserver",
-      _("Edit Nameservers")
-    );
-    o.retain = true;
-    o.depends("dns_nameserver", "1");
-
-    o.subsection.addremove = true;
-    o.subsection.anonymous = true;
-    o.subsection.sortable = true;
-
-    so = o.subsection.option(form.Flag, "enabled", _("Enable"));
-    so.rmempty = false;
-
-    so = o.subsection.option(form.ListValue, "type", _("Type"));
-    so.value("default-nameserver");
-    so.value("proxy-server-nameserver");
-    so.value("direct-nameserver");
-    so.value("nameserver");
-    so.value("fallback");
-
-    so = o.subsection.option(form.DynamicList, "nameserver", _("Nameserver"));
-
-    o = s.taboption(
-      "dns",
-      form.Flag,
-      "dns_nameserver_policy",
-      _("Overwrite Nameserver Policy")
-    );
-    o.rmempty = false;
-
-    o = s.taboption(
-      "dns",
-      form.SectionValue,
-      "_dns_nameserver_policies",
-      form.TableSection,
-      "nameserver_policy",
-      _("Edit Nameserver Policies")
-    );
-    o.retain = true;
-    o.depends("dns_nameserver_policy", "1");
-
-    o.subsection.addremove = true;
-    o.subsection.anonymous = true;
-    o.subsection.sortable = true;
-
-    so = o.subsection.option(form.Flag, "enabled", _("Enable"));
-    so.rmempty = false;
-
-    so = o.subsection.option(form.Value, "matcher", _("Matcher"));
-    so.rmempty = false;
-
-    so = o.subsection.option(form.DynamicList, "nameserver", _("Nameserver"));
-
-    s.tab("geox", _("GeoX Config"));
-
-    o = s.taboption("geox", form.ListValue, "geoip_format", _("GeoIP Format"));
-    o.value("dat", "DAT");
-    o.value("mmdb", "MMDB");
-
-    o = s.taboption(
-      "geox",
-      form.ListValue,
-      "geodata_loader",
-      _("GeoData Loader")
-    );
-    o.value("standard", _("Standard Loader"));
-    o.value("memconservative", _("Memory Conservative Loader"));
-
-    o = s.taboption("geox", form.Value, "geosite_url", _("GeoSite Url"));
-    o.rmempty = false;
-
-    o = s.taboption("geox", form.Value, "geoip_mmdb_url", _("GeoIP(MMDB) Url"));
-    o.rmempty = false;
-
-    o = s.taboption("geox", form.Value, "geoip_dat_url", _("GeoIP(DAT) Url"));
-    o.rmempty = false;
-
-    o = s.taboption("geox", form.Value, "geoip_asn_url", _("GeoIP(ASN) Url"));
-    o.rmempty = false;
-
-    o = s.taboption(
-      "geox",
-      form.Flag,
-      "geox_auto_update",
-      _("GeoX Auto Update")
-    );
-    o.rmempty = false;
-
-    o = s.taboption(
-      "geox",
-      form.Value,
-      "geox_update_interval",
-      _("GeoX Update Interval")
-    );
-    o.datatype = "uinteger";
-    o.placeholder = "24";
-    o.retain = true;
-    o.depends("geox_auto_update", "1");
-
-    s.tab("mixin_file_content", _("Mixin File Content"));
-
-    o = s.taboption(
-      "mixin_file_content",
-      form.Flag,
-      "mixin_file_content",
-      "*" + " " + _("Enable"),
-      _("Please go to the editor tab to edit the file for mixin")
-    );
-    o.rmempty = false;
-
-    return m.render();
-  },
->>>>>>> c9fe307f
 });