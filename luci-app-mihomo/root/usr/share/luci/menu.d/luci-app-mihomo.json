--- conflicted
+++ resolved
@@ -1,68 +1,8 @@
 {
-<<<<<<< HEAD
-    "admin/services/mihomo": {
-        "title": "MihomoTProxy",
-        "action": {
-            "type": "firstchild"
-        },
-        "depends": {
-            "acl": [ "luci-app-mihomo" ],
-            "uci": { "mihomo": true }
-        }
-    },
-    "admin/services/mihomo/config": {
-        "title": "App Config",
-        "order": 10,
-        "action": {
-            "type": "view",
-            "path": "mihomo/app"
-        }
-    },
-    "admin/services/mihomo/profile": {
-        "title": "Profile",
-        "order": 20,
-        "action": {
-            "type": "view",
-            "path": "mihomo/profile"
-        }
-    },
-    "admin/services/mihomo/mixin": {
-        "title": "Mixin Config",
-        "order": 30,
-        "action": {
-            "type": "view",
-            "path": "mihomo/mixin"
-        }
-    },
-    "admin/services/mihomo/proxy": {
-        "title": "Proxy Config",
-        "order": 40,
-        "action": {
-            "type": "view",
-            "path": "mihomo/proxy"
-        }
-    },
-    "admin/services/mihomo/editor": {
-        "title": "Editor",
-        "order": 50,
-        "action": {
-            "type": "view",
-            "path": "mihomo/editor"
-        }
-    },
-    "admin/services/mihomo/log": {
-        "title": "Log",
-        "order": 60,
-        "action": {
-            "type": "view",
-            "path": "mihomo/log"
-        }
-=======
   "admin/services/mihomo": {
     "title": "MihomoTProxy",
     "action": {
-      "type": "alias",
-      "path": "admin/services/mihomo/config"
+      "type": "firstchild"
     },
     "depends": {
       "acl": ["luci-app-mihomo"],
@@ -70,16 +10,40 @@
     }
   },
   "admin/services/mihomo/config": {
-    "title": "Config",
+    "title": "App Config",
     "order": 10,
     "action": {
       "type": "view",
-      "path": "mihomo/config"
+      "path": "mihomo/app"
+    }
+  },
+  "admin/services/mihomo/profile": {
+    "title": "Profile",
+    "order": 20,
+    "action": {
+      "type": "view",
+      "path": "mihomo/profile"
+    }
+  },
+  "admin/services/mihomo/mixin": {
+    "title": "Mixin Config",
+    "order": 30,
+    "action": {
+      "type": "view",
+      "path": "mihomo/mixin"
+    }
+  },
+  "admin/services/mihomo/proxy": {
+    "title": "Proxy Config",
+    "order": 40,
+    "action": {
+      "type": "view",
+      "path": "mihomo/proxy"
     }
   },
   "admin/services/mihomo/editor": {
     "title": "Editor",
-    "order": 20,
+    "order": 50,
     "action": {
       "type": "view",
       "path": "mihomo/editor"
@@ -95,11 +59,10 @@
   },
   "admin/services/mihomo/log": {
     "title": "Log",
-    "order": 40,
+    "order": 60,
     "action": {
       "type": "view",
       "path": "mihomo/log"
->>>>>>> 1befa6bb
     }
   }
 }